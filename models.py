from flask_sqlalchemy import SQLAlchemy
from datetime import datetime
<<<<<<< HEAD
from sqlalchemy import Column, Integer, String, Float, DateTime, Boolean, Text, JSON, ForeignKey
=======
from sqlalchemy.orm import Mapped, mapped_column
from sqlalchemy import Integer, String, Float, DateTime, Boolean, Text, JSON
>>>>>>> 44c48ad3
import hashlib
import uuid
from flask_sqlalchemy.model import Model

# Use the imported Model base class instead of db.Model
class QueryLog(Model):
    """Log of all queries processed by the router"""
<<<<<<< HEAD
    __tablename__ = 'query_log'
    id = Column(Integer, primary_key=True)
    query = Column(Text, nullable=False)
    user_id = Column(String(64), nullable=True)
    category = Column(String(32), nullable=False)
    confidence = Column(Float, nullable=False)
    agent_id = Column(String(64), nullable=True)
    agent_name = Column(String(128), nullable=True)
    status = Column(String(32), nullable=False)
    response_time = Column(Float, nullable=True)
    timestamp = Column(DateTime, default=datetime.utcnow)
    meta_data = Column(JSON, nullable=True)
=======
    __tablename__ = "query_logs"

    id: Mapped[int] = mapped_column(Integer, primary_key=True)
    query: Mapped[str] = mapped_column(Text, nullable=False)
    user_id: Mapped[str | None] = mapped_column(String(64), nullable=True)
    category: Mapped[str] = mapped_column(String(32), nullable=False)
    confidence: Mapped[float] = mapped_column(Float, nullable=False)
    agent_id: Mapped[str | None] = mapped_column(String(64), nullable=True)
    agent_name: Mapped[str | None] = mapped_column(String(128), nullable=True)
    status: Mapped[str] = mapped_column(String(32), nullable=False)
    response_time: Mapped[float | None] = mapped_column(Float, nullable=True)
    timestamp: Mapped[datetime] = mapped_column(DateTime, default=datetime.utcnow)
    meta_data: Mapped[dict | None] = mapped_column(JSON, nullable=True)
>>>>>>> 44c48ad3

class AgentRegistration(Model):
    """Registry of all agents"""
<<<<<<< HEAD
    __tablename__ = 'agent_registrations'
    id = Column(String(64), primary_key=True)
    name = Column(String(128), nullable=False)
    description = Column(Text, nullable=True)
    endpoint = Column(String(256), nullable=False)
    categories = Column(JSON, nullable=False)
    capabilities = Column(JSON, nullable=True)
    meta_data = Column(JSON, nullable=True)
    is_active = Column(Boolean, default=True)
    created_at = Column(DateTime, default=datetime.utcnow)
    last_seen = Column(DateTime, default=datetime.utcnow)
=======
    __tablename__ = "agent_registrations"

    id: Mapped[str] = mapped_column(String(64), primary_key=True)
    name: Mapped[str] = mapped_column(String(128), nullable=False)
    description: Mapped[str | None] = mapped_column(Text, nullable=True)
    endpoint: Mapped[str] = mapped_column(String(256), nullable=False)
    categories: Mapped[dict] = mapped_column(JSON, nullable=False)
    capabilities: Mapped[dict | None] = mapped_column(JSON, nullable=True)
    meta_data: Mapped[dict | None] = mapped_column(JSON, nullable=True)
    is_active: Mapped[bool] = mapped_column(Boolean, default=True)
    created_at: Mapped[datetime] = mapped_column(DateTime, default=datetime.utcnow)
    last_seen: Mapped[datetime] = mapped_column(DateTime, default=datetime.utcnow)
>>>>>>> 44c48ad3

class RouterMetrics(Model):
    """Performance metrics for the router"""
<<<<<<< HEAD
    __tablename__ = 'router_metrics'
    id = Column(Integer, primary_key=True)
    metric_name = Column(String(64), nullable=False)
    metric_value = Column(Float, nullable=False)
    timestamp = Column(DateTime, default=datetime.utcnow)
    meta_data = Column(JSON, nullable=True)
=======
    __tablename__ = "router_metrics"

    id: Mapped[int] = mapped_column(Integer, primary_key=True)
    metric_name: Mapped[str] = mapped_column(String(64), nullable=False)
    metric_value: Mapped[float] = mapped_column(Float, nullable=False)
    timestamp: Mapped[datetime] = mapped_column(DateTime, default=datetime.utcnow)
    meta_data: Mapped[dict | None] = mapped_column(JSON, nullable=True)
>>>>>>> 44c48ad3

class MLModelRegistry(Model):
    """Registry of ML models"""
<<<<<<< HEAD
    __tablename__ = 'ml_model_registry'
    id = Column(String(64), primary_key=True)
    name = Column(String(128), nullable=False)
    description = Column(Text, nullable=True)
    model_type = Column(String(32), nullable=False)
    categories = Column(JSON, nullable=False)
    config = Column(JSON, nullable=False)
    status = Column(String(32), default='inactive')
    accuracy = Column(Float, nullable=True)
    is_active = Column(Boolean, default=False)
    version = Column(Integer, default=1)
    created_at = Column(DateTime, default=datetime.utcnow)
    updated_at = Column(DateTime, default=datetime.utcnow)
=======
    __tablename__ = "ml_model_registry"

    id: Mapped[str] = mapped_column(String(64), primary_key=True)
    name: Mapped[str] = mapped_column(String(128), nullable=False)
    description: Mapped[str | None] = mapped_column(Text, nullable=True)
    model_type: Mapped[str] = mapped_column(String(32), nullable=False)
    categories: Mapped[dict] = mapped_column(JSON, nullable=False)
    config: Mapped[dict] = mapped_column(JSON, nullable=False)
    status: Mapped[str] = mapped_column(String(32), default="inactive")
    accuracy: Mapped[float | None] = mapped_column(Float, nullable=True)
    is_active: Mapped[bool] = mapped_column(Boolean, default=False)
    version: Mapped[int] = mapped_column(Integer, default=1)
    created_at: Mapped[datetime] = mapped_column(DateTime, default=datetime.utcnow)
    updated_at: Mapped[datetime] = mapped_column(DateTime, default=datetime.utcnow)
>>>>>>> 44c48ad3

class AICacheEntry(Model):
    """AI response cache entries"""
    __tablename__ = "ai_cache_entries"

    id: Mapped[int] = mapped_column(Integer, primary_key=True)
    cache_key: Mapped[str] = mapped_column(String(64), unique=True, nullable=False, index=True)
    query: Mapped[str] = mapped_column(Text, nullable=False)
    response: Mapped[str] = mapped_column(Text, nullable=False)
    model_id: Mapped[str] = mapped_column(String(64), nullable=False, index=True)
    system_message: Mapped[str | None] = mapped_column(Text, nullable=True)
    created_at: Mapped[datetime] = mapped_column(DateTime, default=datetime.utcnow, nullable=False)
    expires_at: Mapped[datetime] = mapped_column(DateTime, nullable=False, index=True)
    meta_data: Mapped[dict | None] = mapped_column(JSON, nullable=True)
    hit_count: Mapped[int] = mapped_column(Integer, default=0)
    last_accessed: Mapped[datetime | None] = mapped_column(DateTime, nullable=True)
    
    @classmethod
    def generate_cache_key(cls, query: str, model_id: str, system_message: str = None) -> str:
        """Generate a unique cache key for the query"""
        content = f"{query}|{model_id}|{system_message or ''}"
        return hashlib.sha256(content.encode()).hexdigest()
    
    def is_expired(self) -> bool:
        """Check if the cache entry is expired"""
        return datetime.utcnow() > self.expires_at
    
    def increment_hit_count(self):
        """Increment hit count and update last accessed time"""
        self.hit_count += 1
        self.last_accessed = datetime.utcnow()

class AICacheStats(Model):
    """AI cache statistics and metrics"""
    __tablename__ = "ai_cache_stats"

    id: Mapped[int] = mapped_column(Integer, primary_key=True)
    date: Mapped[datetime] = mapped_column(DateTime, default=datetime.utcnow, nullable=False, index=True)
    total_requests: Mapped[int] = mapped_column(Integer, default=0)
    cache_hits: Mapped[int] = mapped_column(Integer, default=0)
    cache_misses: Mapped[int] = mapped_column(Integer, default=0)
    total_entries: Mapped[int] = mapped_column(Integer, default=0)
    expired_entries: Mapped[int] = mapped_column(Integer, default=0)
    cache_size_mb: Mapped[float] = mapped_column(Float, default=0.0)
    average_response_time: Mapped[float] = mapped_column(Float, default=0.0)
    model_id: Mapped[str | None] = mapped_column(String(64), nullable=True, index=True)
    
    @property
    def hit_rate(self) -> float:
        """Calculate cache hit rate"""
        if self.total_requests == 0:
            return 0.0
        return (self.cache_hits / self.total_requests) * 100
    
    @property  
    def miss_rate(self) -> float:
        """Calculate cache miss rate"""
        if self.total_requests == 0:
            return 0.0
        return (self.cache_misses / self.total_requests) * 100

class ChatSession(Model):
    """Chat session model for storing conversation history"""
    __tablename__ = "chat_sessions"

    id: Mapped[str] = mapped_column(String(100), primary_key=True)
    user_id: Mapped[str] = mapped_column(String(100), nullable=False, default="anonymous")
    title: Mapped[str] = mapped_column(String(200), nullable=False)
    model_id: Mapped[str] = mapped_column(String(100), nullable=False)
    created_at: Mapped[datetime] = mapped_column(DateTime, nullable=False, default=datetime.utcnow)
    updated_at: Mapped[datetime] = mapped_column(DateTime, nullable=False, default=datetime.utcnow, onupdate=datetime.utcnow)
    message_count: Mapped[int] = mapped_column(Integer, default=0)
    is_active: Mapped[bool] = mapped_column(Boolean, default=True)
    
    def __repr__(self):
        return f'<ChatSession {self.id}: {self.title}>'

class ChatMessage(Model):
    """Chat message model for storing individual messages"""
<<<<<<< HEAD
    __tablename__ = 'chat_messages'
    
    id = Column(Integer, primary_key=True)
    session_id = Column(String(100), ForeignKey('chat_sessions.id'), nullable=False)
    role = Column(String(20), nullable=False)  # 'user', 'assistant', 'system'
    content = Column(Text, nullable=False)
    model_id = Column(String(100), nullable=True)
    system_message = Column(Text, nullable=True)
    created_at = Column(DateTime, nullable=False, default=datetime.utcnow)
    usage_tokens = Column(Integer, default=0)
    cached = Column(Boolean, default=False)
    attachments = Column(JSON, nullable=True)
=======
    __tablename__ = "chat_messages"

    id: Mapped[int] = mapped_column(Integer, primary_key=True)
    session_id: Mapped[str] = mapped_column(String(100), db.ForeignKey("chat_sessions.id"), nullable=False)
    role: Mapped[str] = mapped_column(String(20), nullable=False)  # 'user', 'assistant', 'system'
    content: Mapped[str] = mapped_column(Text, nullable=False)
    model_id: Mapped[str | None] = mapped_column(String(100), nullable=True)
    system_message: Mapped[str | None] = mapped_column(Text, nullable=True)
    created_at: Mapped[datetime] = mapped_column(DateTime, nullable=False, default=datetime.utcnow)
    usage_tokens: Mapped[int] = mapped_column(Integer, default=0)
    cached: Mapped[bool] = mapped_column(Boolean, default=False)
    attachments: Mapped[dict | None] = mapped_column(JSON, nullable=True)
>>>>>>> 44c48ad3
    
    def __repr__(self):
        return f'<ChatMessage {self.id}: {self.role} - {self.content[:50]}...>'

# RAG System Models
class Document(Model):
    """Document model for storing uploaded documents"""
    __tablename__ = "documents"

    id: Mapped[str] = mapped_column(String(36), primary_key=True, default=lambda: str(uuid.uuid4()))
    filename: Mapped[str] = mapped_column(String(255), nullable=False)
    original_name: Mapped[str] = mapped_column(String(255), nullable=False)
    file_type: Mapped[str] = mapped_column(String(50), nullable=False)
    file_size: Mapped[int] = mapped_column(Integer, nullable=False)
    file_hash: Mapped[str] = mapped_column(String(64), nullable=False, unique=True)
    content: Mapped[str | None] = mapped_column(Text, nullable=True)
    document_metadata: Mapped[dict | None] = mapped_column(JSON, nullable=True)
    uploaded_by: Mapped[str] = mapped_column(String(100), nullable=False, default="anonymous")
    uploaded_at: Mapped[datetime] = mapped_column(DateTime, nullable=False, default=datetime.utcnow)
    processed_at: Mapped[datetime | None] = mapped_column(DateTime, nullable=True)
    is_processed: Mapped[bool] = mapped_column(Boolean, default=False)
    chunk_count: Mapped[int] = mapped_column(Integer, default=0)
    
    def __repr__(self):
        return f'<Document {self.id}: {self.original_name}>'

class DocumentChunk(Model):
    """Document chunk model for storing text chunks with embeddings"""
<<<<<<< HEAD
    __tablename__ = 'document_chunks'
    
    id = Column(String(36), primary_key=True, default=lambda: str(uuid.uuid4()))
    document_id = Column(String(36), ForeignKey('documents.id'), nullable=False)
    chunk_index = Column(Integer, nullable=False)
    content = Column(Text, nullable=False)
    chunk_metadata = Column(JSON, nullable=True)
    embedding_id = Column(String(100), nullable=True)  # ChromaDB embedding ID
    created_at = Column(DateTime, nullable=False, default=datetime.utcnow)
=======
    __tablename__ = "document_chunks"

    id: Mapped[str] = mapped_column(String(36), primary_key=True, default=lambda: str(uuid.uuid4()))
    document_id: Mapped[str] = mapped_column(String(36), db.ForeignKey("documents.id"), nullable=False)
    chunk_index: Mapped[int] = mapped_column(Integer, nullable=False)
    content: Mapped[str] = mapped_column(Text, nullable=False)
    chunk_metadata: Mapped[dict | None] = mapped_column(JSON, nullable=True)
    embedding_id: Mapped[str | None] = mapped_column(String(100), nullable=True)  # ChromaDB embedding ID
    created_at: Mapped[datetime] = mapped_column(DateTime, nullable=False, default=datetime.utcnow)
>>>>>>> 44c48ad3
    
    def __repr__(self):
        return f'<DocumentChunk {self.id}: {self.document_id}[{self.chunk_index}]>'

class RAGQuery(Model):
    """RAG query model for storing search queries and results"""
    __tablename__ = "rag_queries"

    id: Mapped[str] = mapped_column(String(36), primary_key=True, default=lambda: str(uuid.uuid4()))
    query: Mapped[str] = mapped_column(Text, nullable=False)
    query_hash: Mapped[str] = mapped_column(String(64), nullable=False, index=True)
    user_id: Mapped[str] = mapped_column(String(100), nullable=False, default="anonymous")
    retrieved_chunks: Mapped[dict | None] = mapped_column(JSON, nullable=True)
    context_used: Mapped[str | None] = mapped_column(Text, nullable=True)
    response_generated: Mapped[bool] = mapped_column(Boolean, default=False)
    created_at: Mapped[datetime] = mapped_column(DateTime, nullable=False, default=datetime.utcnow)
    
    def __repr__(self):
        return f'<RAGQuery {self.id}: {self.query[:50]}...>'<|MERGE_RESOLUTION|>--- conflicted
+++ resolved
@@ -1,11 +1,7 @@
 from flask_sqlalchemy import SQLAlchemy
 from datetime import datetime
-<<<<<<< HEAD
-from sqlalchemy import Column, Integer, String, Float, DateTime, Boolean, Text, JSON, ForeignKey
-=======
 from sqlalchemy.orm import Mapped, mapped_column
 from sqlalchemy import Integer, String, Float, DateTime, Boolean, Text, JSON
->>>>>>> 44c48ad3
 import hashlib
 import uuid
 from flask_sqlalchemy.model import Model
@@ -13,20 +9,6 @@
 # Use the imported Model base class instead of db.Model
 class QueryLog(Model):
     """Log of all queries processed by the router"""
-<<<<<<< HEAD
-    __tablename__ = 'query_log'
-    id = Column(Integer, primary_key=True)
-    query = Column(Text, nullable=False)
-    user_id = Column(String(64), nullable=True)
-    category = Column(String(32), nullable=False)
-    confidence = Column(Float, nullable=False)
-    agent_id = Column(String(64), nullable=True)
-    agent_name = Column(String(128), nullable=True)
-    status = Column(String(32), nullable=False)
-    response_time = Column(Float, nullable=True)
-    timestamp = Column(DateTime, default=datetime.utcnow)
-    meta_data = Column(JSON, nullable=True)
-=======
     __tablename__ = "query_logs"
 
     id: Mapped[int] = mapped_column(Integer, primary_key=True)
@@ -40,23 +22,9 @@
     response_time: Mapped[float | None] = mapped_column(Float, nullable=True)
     timestamp: Mapped[datetime] = mapped_column(DateTime, default=datetime.utcnow)
     meta_data: Mapped[dict | None] = mapped_column(JSON, nullable=True)
->>>>>>> 44c48ad3
 
 class AgentRegistration(Model):
     """Registry of all agents"""
-<<<<<<< HEAD
-    __tablename__ = 'agent_registrations'
-    id = Column(String(64), primary_key=True)
-    name = Column(String(128), nullable=False)
-    description = Column(Text, nullable=True)
-    endpoint = Column(String(256), nullable=False)
-    categories = Column(JSON, nullable=False)
-    capabilities = Column(JSON, nullable=True)
-    meta_data = Column(JSON, nullable=True)
-    is_active = Column(Boolean, default=True)
-    created_at = Column(DateTime, default=datetime.utcnow)
-    last_seen = Column(DateTime, default=datetime.utcnow)
-=======
     __tablename__ = "agent_registrations"
 
     id: Mapped[str] = mapped_column(String(64), primary_key=True)
@@ -69,18 +37,9 @@
     is_active: Mapped[bool] = mapped_column(Boolean, default=True)
     created_at: Mapped[datetime] = mapped_column(DateTime, default=datetime.utcnow)
     last_seen: Mapped[datetime] = mapped_column(DateTime, default=datetime.utcnow)
->>>>>>> 44c48ad3
 
 class RouterMetrics(Model):
     """Performance metrics for the router"""
-<<<<<<< HEAD
-    __tablename__ = 'router_metrics'
-    id = Column(Integer, primary_key=True)
-    metric_name = Column(String(64), nullable=False)
-    metric_value = Column(Float, nullable=False)
-    timestamp = Column(DateTime, default=datetime.utcnow)
-    meta_data = Column(JSON, nullable=True)
-=======
     __tablename__ = "router_metrics"
 
     id: Mapped[int] = mapped_column(Integer, primary_key=True)
@@ -88,25 +47,9 @@
     metric_value: Mapped[float] = mapped_column(Float, nullable=False)
     timestamp: Mapped[datetime] = mapped_column(DateTime, default=datetime.utcnow)
     meta_data: Mapped[dict | None] = mapped_column(JSON, nullable=True)
->>>>>>> 44c48ad3
 
 class MLModelRegistry(Model):
     """Registry of ML models"""
-<<<<<<< HEAD
-    __tablename__ = 'ml_model_registry'
-    id = Column(String(64), primary_key=True)
-    name = Column(String(128), nullable=False)
-    description = Column(Text, nullable=True)
-    model_type = Column(String(32), nullable=False)
-    categories = Column(JSON, nullable=False)
-    config = Column(JSON, nullable=False)
-    status = Column(String(32), default='inactive')
-    accuracy = Column(Float, nullable=True)
-    is_active = Column(Boolean, default=False)
-    version = Column(Integer, default=1)
-    created_at = Column(DateTime, default=datetime.utcnow)
-    updated_at = Column(DateTime, default=datetime.utcnow)
-=======
     __tablename__ = "ml_model_registry"
 
     id: Mapped[str] = mapped_column(String(64), primary_key=True)
@@ -121,7 +64,6 @@
     version: Mapped[int] = mapped_column(Integer, default=1)
     created_at: Mapped[datetime] = mapped_column(DateTime, default=datetime.utcnow)
     updated_at: Mapped[datetime] = mapped_column(DateTime, default=datetime.utcnow)
->>>>>>> 44c48ad3
 
 class AICacheEntry(Model):
     """AI response cache entries"""
@@ -196,25 +138,14 @@
     message_count: Mapped[int] = mapped_column(Integer, default=0)
     is_active: Mapped[bool] = mapped_column(Boolean, default=True)
     
+    # Relationship to messages
+    messages = db.relationship('ChatMessage', backref='session', lazy=True, cascade='all, delete-orphan')
+    
     def __repr__(self):
         return f'<ChatSession {self.id}: {self.title}>'
 
 class ChatMessage(Model):
     """Chat message model for storing individual messages"""
-<<<<<<< HEAD
-    __tablename__ = 'chat_messages'
-    
-    id = Column(Integer, primary_key=True)
-    session_id = Column(String(100), ForeignKey('chat_sessions.id'), nullable=False)
-    role = Column(String(20), nullable=False)  # 'user', 'assistant', 'system'
-    content = Column(Text, nullable=False)
-    model_id = Column(String(100), nullable=True)
-    system_message = Column(Text, nullable=True)
-    created_at = Column(DateTime, nullable=False, default=datetime.utcnow)
-    usage_tokens = Column(Integer, default=0)
-    cached = Column(Boolean, default=False)
-    attachments = Column(JSON, nullable=True)
-=======
     __tablename__ = "chat_messages"
 
     id: Mapped[int] = mapped_column(Integer, primary_key=True)
@@ -227,7 +158,6 @@
     usage_tokens: Mapped[int] = mapped_column(Integer, default=0)
     cached: Mapped[bool] = mapped_column(Boolean, default=False)
     attachments: Mapped[dict | None] = mapped_column(JSON, nullable=True)
->>>>>>> 44c48ad3
     
     def __repr__(self):
         return f'<ChatMessage {self.id}: {self.role} - {self.content[:50]}...>'
@@ -256,17 +186,6 @@
 
 class DocumentChunk(Model):
     """Document chunk model for storing text chunks with embeddings"""
-<<<<<<< HEAD
-    __tablename__ = 'document_chunks'
-    
-    id = Column(String(36), primary_key=True, default=lambda: str(uuid.uuid4()))
-    document_id = Column(String(36), ForeignKey('documents.id'), nullable=False)
-    chunk_index = Column(Integer, nullable=False)
-    content = Column(Text, nullable=False)
-    chunk_metadata = Column(JSON, nullable=True)
-    embedding_id = Column(String(100), nullable=True)  # ChromaDB embedding ID
-    created_at = Column(DateTime, nullable=False, default=datetime.utcnow)
-=======
     __tablename__ = "document_chunks"
 
     id: Mapped[str] = mapped_column(String(36), primary_key=True, default=lambda: str(uuid.uuid4()))
@@ -276,7 +195,6 @@
     chunk_metadata: Mapped[dict | None] = mapped_column(JSON, nullable=True)
     embedding_id: Mapped[str | None] = mapped_column(String(100), nullable=True)  # ChromaDB embedding ID
     created_at: Mapped[datetime] = mapped_column(DateTime, nullable=False, default=datetime.utcnow)
->>>>>>> 44c48ad3
     
     def __repr__(self):
         return f'<DocumentChunk {self.id}: {self.document_id}[{self.chunk_index}]>'
